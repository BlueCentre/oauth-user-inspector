--- conflicted
+++ resolved
@@ -1,17 +1,11 @@
-<<<<<<< HEAD
-import React, { useState } from 'react';
-import { AuthProvider } from '../types';
-import { GithubIcon, GoogleIcon, GitLabIcon, Auth0Icon, LinkedInIcon, ClipboardIcon, ClipboardCheckIcon } from './icons';
-import Tabs, { Tab } from './Tabs';
-
-interface LoginScreenProps {
-  onOAuthLogin: (provider: AuthProvider, clientId: string, clientSecret: string, auth0Domain?: string) => void;
-=======
 import React, { useState } from "react";
 import { AuthProvider } from "../types";
 import {
   GithubIcon,
   GoogleIcon,
+  GitLabIcon,
+  Auth0Icon,
+  LinkedInIcon,
   ClipboardIcon,
   ClipboardCheckIcon,
 } from "./icons";
@@ -22,8 +16,8 @@
     provider: AuthProvider,
     clientId: string,
     clientSecret: string,
+    auth0Domain?: string,
   ) => void;
->>>>>>> 552d8f75
   onPatLogin: (pat: string) => void;
   onGcloudTokenLogin: (token: string) => void;
   onHostedOAuthLogin: (provider: AuthProvider) => void;
@@ -32,23 +26,6 @@
 
 const getRedirectUri = () => window.location.origin + window.location.pathname;
 
-<<<<<<< HEAD
-const LoginScreen: React.FC<LoginScreenProps> = ({ onOAuthLogin, onPatLogin, onGcloudTokenLogin, onHostedOAuthLogin, isLoading }) => {
-  const [githubClientId, setGithubClientId] = useState('');
-  const [githubClientSecret, setGithubClientSecret] = useState('');
-  const [googleClientId, setGoogleClientId] = useState('');
-  const [googleClientSecret, setGoogleClientSecret] = useState('');
-  const [gitlabClientId, setGitlabClientId] = useState('');
-  const [gitlabClientSecret, setGitlabClientSecret] = useState('');
-  const [auth0ClientId, setAuth0ClientId] = useState('');
-  const [auth0ClientSecret, setAuth0ClientSecret] = useState('');
-  const [auth0Domain, setAuth0Domain] = useState('');
-  const [linkedinClientId, setLinkedinClientId] = useState('');
-  const [linkedinClientSecret, setLinkedinClientSecret] = useState('');
-  const [pat, setPat] = useState('');
-  const [gcloudToken, setGcloudToken] = useState('');
-  const [copiedProvider, setCopiedProvider] = useState<AuthProvider | null>(null);
-=======
 const LoginScreen: React.FC<LoginScreenProps> = ({
   onOAuthLogin,
   onPatLogin,
@@ -60,12 +37,18 @@
   const [githubClientSecret, setGithubClientSecret] = useState("");
   const [googleClientId, setGoogleClientId] = useState("");
   const [googleClientSecret, setGoogleClientSecret] = useState("");
+  const [gitlabClientId, setGitlabClientId] = useState("");
+  const [gitlabClientSecret, setGitlabClientSecret] = useState("");
+  const [auth0ClientId, setAuth0ClientId] = useState("");
+  const [auth0ClientSecret, setAuth0ClientSecret] = useState("");
+  const [auth0Domain, setAuth0Domain] = useState("");
+  const [linkedinClientId, setLinkedinClientId] = useState("");
+  const [linkedinClientSecret, setLinkedinClientSecret] = useState("");
   const [pat, setPat] = useState("");
   const [gcloudToken, setGcloudToken] = useState("");
   const [copiedProvider, setCopiedProvider] = useState<AuthProvider | null>(
     null,
   );
->>>>>>> 552d8f75
   const [showGithubSecret, setShowGithubSecret] = useState(false);
   const [showGoogleSecret, setShowGoogleSecret] = useState(false);
   const [showGitlabSecret, setShowGitlabSecret] = useState(false);
@@ -106,7 +89,6 @@
           setLinkedinClientSecret(obj.client_secret || obj.clientSecret);
         }
         if (obj.google_client_id) setGoogleClientId(obj.google_client_id);
-<<<<<<< HEAD
         if (obj.google_client_secret) setGoogleClientSecret(obj.google_client_secret);
         if (obj.gitlab_client_id) setGitlabClientId(obj.gitlab_client_id);
         if (obj.gitlab_client_secret) setGitlabClientSecret(obj.gitlab_client_secret);
@@ -115,10 +97,6 @@
         if (obj.auth0_domain) setAuth0Domain(obj.auth0_domain);
         if (obj.linkedin_client_id) setLinkedinClientId(obj.linkedin_client_id);
         if (obj.linkedin_client_secret) setLinkedinClientSecret(obj.linkedin_client_secret);
-=======
-        if (obj.google_client_secret)
-          setGoogleClientSecret(obj.google_client_secret);
->>>>>>> 552d8f75
         if (obj.pat) setPat(obj.pat);
         if (obj.gcloud_token) setGcloudToken(obj.gcloud_token);
         setToast("Pasted credentials parsed into fields");
