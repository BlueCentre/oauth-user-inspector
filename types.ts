--- conflicted
+++ resolved
@@ -58,79 +58,75 @@
   locale: string;
 }
 
-<<<<<<< HEAD
 // This is the raw user object returned by the GitLab API
 export interface ProviderGitLabUser {
-    id: number;
-    username: string;
-    name: string;
-    email: string;
-    avatar_url: string;
-    web_url: string;
-    state: string;
-    bio: string | null;
-    location: string | null;
-    public_email: string | null;
-    skype: string | null;
-    linkedin: string | null;
-    twitter: string | null;
-    website_url: string | null;
-    organization: string | null;
-    created_at: string;
-    last_sign_in_at: string | null;
-    confirmed_at: string | null;
-    last_activity_on: string | null;
-    two_factor_enabled: boolean;
-    external: boolean;
-    private_profile: boolean;
+  id: number;
+  username: string;
+  name: string;
+  email: string;
+  avatar_url: string;
+  web_url: string;
+  state: string;
+  bio: string | null;
+  location: string | null;
+  public_email: string | null;
+  skype: string | null;
+  linkedin: string | null;
+  twitter: string | null;
+  website_url: string | null;
+  organization: string | null;
+  created_at: string;
+  last_sign_in_at: string | null;
+  confirmed_at: string | null;
+  last_activity_on: string | null;
+  two_factor_enabled: boolean;
+  external: boolean;
+  private_profile: boolean;
 }
 
 // This is the raw user object returned by the Auth0 API
 export interface ProviderAuth0User {
-    sub: string;
-    name: string;
-    given_name?: string;
-    family_name?: string;
-    middle_name?: string;
-    nickname?: string;
-    preferred_username?: string;
-    profile?: string;
-    picture?: string;
-    website?: string;
-    email?: string;
-    email_verified?: boolean;
-    gender?: string;
-    birthdate?: string;
-    zoneinfo?: string;
-    locale?: string;
-    phone_number?: string;
-    phone_number_verified?: boolean;
-    address?: object;
-    updated_at?: string;
-    [key: string]: any; // Auth0 can have custom claims
+  sub: string;
+  name: string;
+  given_name?: string;
+  family_name?: string;
+  middle_name?: string;
+  nickname?: string;
+  preferred_username?: string;
+  profile?: string;
+  picture?: string;
+  website?: string;
+  email?: string;
+  email_verified?: boolean;
+  gender?: string;
+  birthdate?: string;
+  zoneinfo?: string;
+  locale?: string;
+  phone_number?: string;
+  phone_number_verified?: boolean;
+  address?: object;
+  updated_at?: string;
+  [key: string]: any; // Auth0 can have custom claims
 }
 
 // This is the raw user object returned by the LinkedIn API
 export interface ProviderLinkedInUser {
-    id: string;
-    firstName: {
-        localized: { [key: string]: string };
-        preferredLocale: { country: string; language: string };
-    };
-    lastName: {
-        localized: { [key: string]: string };
-        preferredLocale: { country: string; language: string };
-    };
-    profilePicture?: {
-        displayImage: string;
-    };
-    emailAddress?: string; // This comes from a separate API call
+  id: string;
+  firstName: {
+    localized: { [key: string]: string };
+    preferredLocale: { country: string; language: string };
+  };
+  lastName: {
+    localized: { [key: string]: string };
+    preferredLocale: { country: string; language: string };
+  };
+  profilePicture?: {
+    displayImage: string;
+  };
+  emailAddress?: string; // This comes from a separate API call
 }
 
-export type AuthProvider = 'github' | 'google' | 'gitlab' | 'auth0' | 'linkedin';
-=======
-export type AuthProvider = "github" | "google";
->>>>>>> 552d8f75
+export type AuthProvider = "github" | "google" | "gitlab" | "auth0" | "linkedin";
 
 // This is the unified user object used throughout the application
 export interface AppUser {
